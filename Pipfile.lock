--- conflicted
+++ resolved
@@ -70,17 +70,6 @@
             ],
             "index": "pypi",
             "version": "==5.0.0"
-<<<<<<< HEAD
-=======
-        },
-        "docutils": {
-            "hashes": [
-                "sha256:0c5b78adfbf7762415433f5515cd5c9e762339e23369dbe8000d84a4bf4ab3af",
-                "sha256:c2de3a60e9e7d07be26b7f2b00ca0309c207e06c100f9cc2a94931fc75a478fc"
-            ],
-            "markers": "python_version >= '2.7' and python_version not in '3.0, 3.1, 3.2, 3.3, 3.4'",
-            "version": "==0.16"
->>>>>>> 2c3489fa
         },
         "gitdb": {
             "hashes": [
