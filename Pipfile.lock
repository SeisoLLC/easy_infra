{
    "_meta": {
        "hash": {
<<<<<<< HEAD
            "sha256": "963941d2ee7a18f104e59082230471a04763bbfd87b26e4392b94648a50bf105"
=======
            "sha256": "616ee0ca530d937dc24d4b89263c7eca649b0cf708d1eb4aeca2f25933f48bf9"
>>>>>>> 71e98421
        },
        "pipfile-spec": 6,
        "requires": {
            "python_version": "3.9"
        },
        "sources": [
            {
                "name": "pypi",
                "url": "https://pypi.org/simple",
                "verify_ssl": true
            }
        ]
    },
    "default": {},
    "develop": {
<<<<<<< HEAD
        "alabaster": {
            "hashes": [
                "sha256:446438bdcca0e05bd45ea2de1668c1d9b032e1a9154c2c259092d77031ddd359",
                "sha256:a661d72d58e6ea8a57f7a86e37d86716863ee5e92788398526d58b26a4e4dc02"
            ],
            "version": "==0.7.12"
        },
        "babel": {
            "hashes": [
                "sha256:9d35c22fcc79893c3ecc85ac4a56cde1ecf3f19c540bba0922308a6c06ca6fa5",
                "sha256:da031ab54472314f210b0adcff1588ee5d1d1d0ba4dbd07b94dba82bde791e05"
            ],
            "markers": "python_version >= '2.7' and python_version not in '3.0, 3.1, 3.2, 3.3'",
            "version": "==2.9.0"
        },
=======
>>>>>>> 71e98421
        "bump2version": {
            "hashes": [
                "sha256:37f927ea17cde7ae2d7baf832f8e80ce3777624554a653006c9144f8017fe410",
                "sha256:762cb2bfad61f4ec8e2bdf452c7c267416f8c70dd9ecb1653fd0bbb01fa936e6"
            ],
            "markers": "python_version >= '3.5'",
            "version": "==1.0.1"
        },
        "bumpversion": {
            "hashes": [
                "sha256:4ba55e4080d373f80177b4dabef146c07ce73c7d1377aabf9d3c3ae1f94584a6",
                "sha256:4eb3267a38194d09f048a2179980bb4803701969bff2c85fa8f6d1ce050be15e"
            ],
            "index": "pypi",
            "version": "==0.6.0"
        },
        "certifi": {
            "hashes": [
                "sha256:1a4995114262bffbc2413b159f2a1a480c969de6e6eb13ee966d470af86af59c",
                "sha256:719a74fb9e33b9bd44cc7f3a8d94bc35e4049deebe19ba7d8e108280cfd59830"
            ],
            "version": "==2020.12.5"
        },
        "chardet": {
            "hashes": [
                "sha256:0d6f53a15db4120f2b08c94f11e7d93d2c911ee118b6b30a04ec3ee8310179fa",
                "sha256:f864054d66fd9118f2e67044ac8981a54775ec5b67aed0441892edb553d21da5"
            ],
            "markers": "python_version >= '2.7' and python_version not in '3.0, 3.1, 3.2, 3.3, 3.4'",
            "version": "==4.0.0"
        },
        "docker": {
            "hashes": [
                "sha256:3e8bc47534e0ca9331d72c32f2881bb13b93ded0bcdeab3c833fb7cf61c0a9a5",
                "sha256:fc961d622160e8021c10d1bcabc388c57d55fb1f917175afbe24af442e6879bd"
            ],
            "index": "pypi",
            "version": "==5.0.0"
        },
        "docutils": {
            "hashes": [
                "sha256:0c5b78adfbf7762415433f5515cd5c9e762339e23369dbe8000d84a4bf4ab3af",
                "sha256:c2de3a60e9e7d07be26b7f2b00ca0309c207e06c100f9cc2a94931fc75a478fc"
            ],
            "markers": "python_version >= '2.7' and python_version not in '3.0, 3.1, 3.2, 3.3, 3.4'",
            "version": "==0.16"
        },
        "gitdb": {
            "hashes": [
                "sha256:6c4cc71933456991da20917998acbe6cf4fb41eeaab7d6d67fbc05ecd4c865b0",
                "sha256:96bf5c08b157a666fec41129e6d327235284cca4c81e92109260f353ba138005"
            ],
            "markers": "python_version >= '3.4'",
            "version": "==4.0.7"
        },
        "gitpython": {
            "hashes": [
                "sha256:3283ae2fba31c913d857e12e5ba5f9a7772bbc064ae2bb09efafa71b0dd4939b",
                "sha256:be27633e7509e58391f10207cd32b2a6cf5b908f92d9cd30da2e514e1137af61"
            ],
            "index": "pypi",
            "version": "==3.1.14"
        },
        "idna": {
            "hashes": [
                "sha256:b307872f855b18632ce0c21c5e45be78c0ea7ae4c15c828c20788b26921eb3f6",
                "sha256:b97d804b1e9b523befed77c48dacec60e6dcb0b5391d57af6a65a312a90648c0"
            ],
            "markers": "python_version >= '2.7' and python_version not in '3.0, 3.1, 3.2, 3.3'",
            "version": "==2.10"
        },
        "imagesize": {
            "hashes": [
                "sha256:6965f19a6a2039c7d48bca7dba2473069ff854c36ae6f19d2cde309d998228a1",
                "sha256:b1f6b5a4eab1f73479a50fb79fcf729514a900c341d8503d62a62dbc4127a2b1"
            ],
            "markers": "python_version >= '2.7' and python_version not in '3.0, 3.1, 3.2, 3.3'",
            "version": "==1.2.0"
        },
        "invoke": {
            "hashes": [
                "sha256:7e44d98a7dc00c91c79bac9e3007276965d2c96884b3c22077a9f04042bd6d90",
                "sha256:da7c2d0be71be83ffd6337e078ef9643f41240024d6b2659e7b46e0b251e339f",
                "sha256:f0c560075b5fb29ba14dad44a7185514e94970d1b9d57dcd3723bec5fed92650"
            ],
            "index": "pypi",
            "version": "==1.5.0"
        },
        "jinja2": {
            "hashes": [
                "sha256:03e47ad063331dd6a3f04a43eddca8a966a26ba0c5b7207a9a9e4e08f1b29419",
                "sha256:a6d58433de0ae800347cab1fa3043cebbabe8baa9d29e668f1c768cb87a333c6"
            ],
            "index": "pypi",
            "version": "==2.11.3"
        },
        "m2r2": {
            "hashes": [
                "sha256:a1b87b00f4d5163a3616253fca4c045f8351818cd803ba2e24af8897442a0eae",
                "sha256:fbf72ade9f648d41658f97c5267687431612451f36b65761a138fbc276294df5"
            ],
            "index": "pypi",
            "version": "==0.2.7"
        },
        "markupsafe": {
            "hashes": [
                "sha256:00bc623926325b26bb9605ae9eae8a215691f33cae5df11ca5424f06f2d1f473",
                "sha256:09027a7803a62ca78792ad89403b1b7a73a01c8cb65909cd876f7fcebd79b161",
                "sha256:09c4b7f37d6c648cb13f9230d847adf22f8171b1ccc4d5682398e77f40309235",
                "sha256:1027c282dad077d0bae18be6794e6b6b8c91d58ed8a8d89a89d59693b9131db5",
                "sha256:13d3144e1e340870b25e7b10b98d779608c02016d5184cfb9927a9f10c689f42",
                "sha256:195d7d2c4fbb0ee8139a6cf67194f3973a6b3042d742ebe0a9ed36d8b6f0c07f",
                "sha256:22c178a091fc6630d0d045bdb5992d2dfe14e3259760e713c490da5323866c39",
                "sha256:24982cc2533820871eba85ba648cd53d8623687ff11cbb805be4ff7b4c971aff",
                "sha256:29872e92839765e546828bb7754a68c418d927cd064fd4708fab9fe9c8bb116b",
                "sha256:2beec1e0de6924ea551859edb9e7679da6e4870d32cb766240ce17e0a0ba2014",
                "sha256:3b8a6499709d29c2e2399569d96719a1b21dcd94410a586a18526b143ec8470f",
                "sha256:43a55c2930bbc139570ac2452adf3d70cdbb3cfe5912c71cdce1c2c6bbd9c5d1",
                "sha256:46c99d2de99945ec5cb54f23c8cd5689f6d7177305ebff350a58ce5f8de1669e",
                "sha256:500d4957e52ddc3351cabf489e79c91c17f6e0899158447047588650b5e69183",
                "sha256:535f6fc4d397c1563d08b88e485c3496cf5784e927af890fb3c3aac7f933ec66",
                "sha256:596510de112c685489095da617b5bcbbac7dd6384aeebeda4df6025d0256a81b",
                "sha256:62fe6c95e3ec8a7fad637b7f3d372c15ec1caa01ab47926cfdf7a75b40e0eac1",
                "sha256:6788b695d50a51edb699cb55e35487e430fa21f1ed838122d722e0ff0ac5ba15",
                "sha256:6dd73240d2af64df90aa7c4e7481e23825ea70af4b4922f8ede5b9e35f78a3b1",
                "sha256:6f1e273a344928347c1290119b493a1f0303c52f5a5eae5f16d74f48c15d4a85",
                "sha256:6fffc775d90dcc9aed1b89219549b329a9250d918fd0b8fa8d93d154918422e1",
                "sha256:717ba8fe3ae9cc0006d7c451f0bb265ee07739daf76355d06366154ee68d221e",
                "sha256:79855e1c5b8da654cf486b830bd42c06e8780cea587384cf6545b7d9ac013a0b",
                "sha256:7c1699dfe0cf8ff607dbdcc1e9b9af1755371f92a68f706051cc8c37d447c905",
                "sha256:7fed13866cf14bba33e7176717346713881f56d9d2bcebab207f7a036f41b850",
                "sha256:84dee80c15f1b560d55bcfe6d47b27d070b4681c699c572af2e3c7cc90a3b8e0",
                "sha256:88e5fcfb52ee7b911e8bb6d6aa2fd21fbecc674eadd44118a9cc3863f938e735",
                "sha256:8defac2f2ccd6805ebf65f5eeb132adcf2ab57aa11fdf4c0dd5169a004710e7d",
                "sha256:98bae9582248d6cf62321dcb52aaf5d9adf0bad3b40582925ef7c7f0ed85fceb",
                "sha256:98c7086708b163d425c67c7a91bad6e466bb99d797aa64f965e9d25c12111a5e",
                "sha256:9add70b36c5666a2ed02b43b335fe19002ee5235efd4b8a89bfcf9005bebac0d",
                "sha256:9bf40443012702a1d2070043cb6291650a0841ece432556f784f004937f0f32c",
                "sha256:a6a744282b7718a2a62d2ed9d993cad6f5f585605ad352c11de459f4108df0a1",
                "sha256:acf08ac40292838b3cbbb06cfe9b2cb9ec78fce8baca31ddb87aaac2e2dc3bc2",
                "sha256:ade5e387d2ad0d7ebf59146cc00c8044acbd863725f887353a10df825fc8ae21",
                "sha256:b00c1de48212e4cc9603895652c5c410df699856a2853135b3967591e4beebc2",
                "sha256:b1282f8c00509d99fef04d8ba936b156d419be841854fe901d8ae224c59f0be5",
                "sha256:b1dba4527182c95a0db8b6060cc98ac49b9e2f5e64320e2b56e47cb2831978c7",
                "sha256:b2051432115498d3562c084a49bba65d97cf251f5a331c64a12ee7e04dacc51b",
                "sha256:b7d644ddb4dbd407d31ffb699f1d140bc35478da613b441c582aeb7c43838dd8",
                "sha256:ba59edeaa2fc6114428f1637ffff42da1e311e29382d81b339c1817d37ec93c6",
                "sha256:bf5aa3cbcfdf57fa2ee9cd1822c862ef23037f5c832ad09cfea57fa846dec193",
                "sha256:c8716a48d94b06bb3b2524c2b77e055fb313aeb4ea620c8dd03a105574ba704f",
                "sha256:caabedc8323f1e93231b52fc32bdcde6db817623d33e100708d9a68e1f53b26b",
                "sha256:cd5df75523866410809ca100dc9681e301e3c27567cf498077e8551b6d20e42f",
                "sha256:cdb132fc825c38e1aeec2c8aa9338310d29d337bebbd7baa06889d09a60a1fa2",
                "sha256:d53bc011414228441014aa71dbec320c66468c1030aae3a6e29778a3382d96e5",
                "sha256:d73a845f227b0bfe8a7455ee623525ee656a9e2e749e4742706d80a6065d5e2c",
                "sha256:d9be0ba6c527163cbed5e0857c451fcd092ce83947944d6c14bc95441203f032",
                "sha256:e249096428b3ae81b08327a63a485ad0878de3fb939049038579ac0ef61e17e7",
                "sha256:e8313f01ba26fbbe36c7be1966a7b7424942f670f38e666995b88d012765b9be",
                "sha256:feb7b34d6325451ef96bc0e36e1a6c0c1c64bc1fbec4b854f4529e51887b1621"
            ],
            "markers": "python_version >= '2.7' and python_version not in '3.0, 3.1, 3.2, 3.3'",
            "version": "==1.1.1"
        },
        "mistune": {
            "hashes": [
                "sha256:59a3429db53c50b5c6bcc8a07f8848cb00d7dc8bdb431a4ab41920d201d4756e",
                "sha256:88a1051873018da288eee8538d476dffe1262495144b33ecb586c4ab266bb8d4"
            ],
            "version": "==0.8.4"
        },
        "packaging": {
            "hashes": [
                "sha256:5b327ac1320dc863dca72f4514ecc086f31186744b84a230374cc1fd776feae5",
                "sha256:67714da7f7bc052e064859c05c595155bd1ee9f69f76557e21f051443c20947a"
            ],
            "markers": "python_version >= '2.7' and python_version not in '3.0, 3.1, 3.2, 3.3'",
            "version": "==20.9"
        },
        "pygments": {
            "hashes": [
                "sha256:2656e1a6edcdabf4275f9a3640db59fd5de107d88e8663c5d4e9a0fa62f77f94",
                "sha256:534ef71d539ae97d4c3a4cf7d6f110f214b0e687e92f9cb9d2a3b0d3101289c8"
            ],
            "markers": "python_version >= '3.5'",
            "version": "==2.8.1"
        },
        "pyparsing": {
            "hashes": [
                "sha256:c203ec8783bf771a155b207279b9bccb8dea02d8f0c9e5f8ead507bc3246ecc1",
                "sha256:ef9d7589ef3c200abe66653d3f1ab1033c3c419ae9b9bdb1240a85b024efc88b"
            ],
            "markers": "python_version >= '2.6' and python_version not in '3.0, 3.1, 3.2, 3.3'",
            "version": "==2.4.7"
        },
        "pytz": {
            "hashes": [
                "sha256:83a4a90894bf38e243cf052c8b58f381bfe9a7a483f6a9cab140bc7f702ac4da",
                "sha256:eb10ce3e7736052ed3623d49975ce333bcd712c7bb19a58b9e2089d4057d0798"
            ],
            "version": "==2021.1"
        },
        "pyyaml": {
            "hashes": [
                "sha256:08682f6b72c722394747bddaf0aa62277e02557c0fd1c42cb853016a38f8dedf",
                "sha256:0f5f5786c0e09baddcd8b4b45f20a7b5d61a7e7e99846e3c799b05c7c53fa696",
                "sha256:129def1b7c1bf22faffd67b8f3724645203b79d8f4cc81f674654d9902cb4393",
                "sha256:294db365efa064d00b8d1ef65d8ea2c3426ac366c0c4368d930bf1c5fb497f77",
                "sha256:3b2b1824fe7112845700f815ff6a489360226a5609b96ec2190a45e62a9fc922",
                "sha256:3bd0e463264cf257d1ffd2e40223b197271046d09dadf73a0fe82b9c1fc385a5",
                "sha256:4465124ef1b18d9ace298060f4eccc64b0850899ac4ac53294547536533800c8",
                "sha256:49d4cdd9065b9b6e206d0595fee27a96b5dd22618e7520c33204a4a3239d5b10",
                "sha256:4e0583d24c881e14342eaf4ec5fbc97f934b999a6828693a99157fde912540cc",
                "sha256:5accb17103e43963b80e6f837831f38d314a0495500067cb25afab2e8d7a4018",
                "sha256:607774cbba28732bfa802b54baa7484215f530991055bb562efbed5b2f20a45e",
                "sha256:6c78645d400265a062508ae399b60b8c167bf003db364ecb26dcab2bda048253",
                "sha256:72a01f726a9c7851ca9bfad6fd09ca4e090a023c00945ea05ba1638c09dc3347",
                "sha256:74c1485f7707cf707a7aef42ef6322b8f97921bd89be2ab6317fd782c2d53183",
                "sha256:895f61ef02e8fed38159bb70f7e100e00f471eae2bc838cd0f4ebb21e28f8541",
                "sha256:8c1be557ee92a20f184922c7b6424e8ab6691788e6d86137c5d93c1a6ec1b8fb",
                "sha256:bb4191dfc9306777bc594117aee052446b3fa88737cd13b7188d0e7aa8162185",
                "sha256:bfb51918d4ff3d77c1c856a9699f8492c612cde32fd3bcd344af9be34999bfdc",
                "sha256:c20cfa2d49991c8b4147af39859b167664f2ad4561704ee74c1de03318e898db",
                "sha256:cb333c16912324fd5f769fff6bc5de372e9e7a202247b48870bc251ed40239aa",
                "sha256:d2d9808ea7b4af864f35ea216be506ecec180628aced0704e34aca0b040ffe46",
                "sha256:d483ad4e639292c90170eb6f7783ad19490e7a8defb3e46f97dfe4bacae89122",
                "sha256:dd5de0646207f053eb0d6c74ae45ba98c3395a571a2891858e87df7c9b9bd51b",
                "sha256:e1d4970ea66be07ae37a3c2e48b5ec63f7ba6804bdddfdbd3cfd954d25a82e63",
                "sha256:e4fac90784481d221a8e4b1162afa7c47ed953be40d31ab4629ae917510051df",
                "sha256:fa5ae20527d8e831e8230cbffd9f8fe952815b2b7dae6ffec25318803a7528fc",
                "sha256:fd7f6999a8070df521b6384004ef42833b9bd62cfee11a09bda1079b4b704247",
                "sha256:fdc842473cd33f45ff6bce46aea678a54e3d21f1b61a7750ce3c498eedfe25d6",
                "sha256:fe69978f3f768926cfa37b867e3843918e012cf83f680806599ddce33c2c68b0"
            ],
            "index": "pypi",
            "version": "==5.4.1"
        },
        "requests": {
            "hashes": [
                "sha256:27973dd4a904a4f13b263a19c866c13b92a39ed1c964655f025f3f8d3d75b804",
                "sha256:c210084e36a42ae6b9219e00e48287def368a26d03a048ddad7bfee44f75871e"
            ],
            "index": "pypi",
            "version": "==2.25.1"
        },
        "six": {
            "hashes": [
                "sha256:30639c035cdb23534cd4aa2dd52c3bf48f06e5f4a941509c8bafd8ce11080259",
                "sha256:8b74bedcbbbaca38ff6d7491d76f2b06b3592611af620f8426e82dddb04a5ced"
            ],
            "markers": "python_version >= '2.7' and python_version not in '3.0, 3.1, 3.2'",
            "version": "==1.15.0"
        },
        "smmap": {
            "hashes": [
                "sha256:7e65386bd122d45405ddf795637b7f7d2b532e7e401d46bbe3fb49b9986d5182",
                "sha256:a9a7479e4c572e2e775c404dcd3080c8dc49f39918c2cf74913d30c4c478e3c2"
            ],
            "markers": "python_version >= '3.5'",
            "version": "==4.0.0"
<<<<<<< HEAD
        },
        "snowballstemmer": {
            "hashes": [
                "sha256:b51b447bea85f9968c13b650126a888aabd4cb4463fca868ec596826325dedc2",
                "sha256:e997baa4f2e9139951b6f4c631bad912dfd3c792467e2f03d7239464af90e914"
            ],
            "version": "==2.1.0"
        },
        "sphinx": {
            "hashes": [
                "sha256:19010b7b9fa0dc7756a6e105b2aacd3a80f798af3c25c273be64d7beeb482cb1",
                "sha256:2320d4e994a191f4b4be27da514e46b3d6b420f2ff895d064f52415d342461e8"
            ],
            "index": "pypi",
            "version": "==3.5.4"
        },
        "sphinxcontrib-applehelp": {
            "hashes": [
                "sha256:806111e5e962be97c29ec4c1e7fe277bfd19e9652fb1a4392105b43e01af885a",
                "sha256:a072735ec80e7675e3f432fcae8610ecf509c5f1869d17e2eecff44389cdbc58"
            ],
            "markers": "python_version >= '3.5'",
            "version": "==1.0.2"
        },
        "sphinxcontrib-devhelp": {
            "hashes": [
                "sha256:8165223f9a335cc1af7ffe1ed31d2871f325254c0423bc0c4c7cd1c1e4734a2e",
                "sha256:ff7f1afa7b9642e7060379360a67e9c41e8f3121f2ce9164266f61b9f4b338e4"
            ],
            "markers": "python_version >= '3.5'",
            "version": "==1.0.2"
        },
        "sphinxcontrib-htmlhelp": {
            "hashes": [
                "sha256:3c0bc24a2c41e340ac37c85ced6dafc879ab485c095b1d65d2461ac2f7cca86f",
                "sha256:e8f5bb7e31b2dbb25b9cc435c8ab7a79787ebf7f906155729338f3156d93659b"
            ],
            "markers": "python_version >= '3.5'",
            "version": "==1.0.3"
        },
        "sphinxcontrib-jsmath": {
            "hashes": [
                "sha256:2ec2eaebfb78f3f2078e73666b1415417a116cc848b72e5172e596c871103178",
                "sha256:a9925e4a4587247ed2191a22df5f6970656cb8ca2bd6284309578f2153e0c4b8"
            ],
            "markers": "python_version >= '3.5'",
            "version": "==1.0.1"
        },
        "sphinxcontrib-qthelp": {
            "hashes": [
                "sha256:4c33767ee058b70dba89a6fc5c1892c0d57a54be67ddd3e7875a18d14cba5a72",
                "sha256:bd9fc24bcb748a8d51fd4ecaade681350aa63009a347a8c14e637895444dfab6"
            ],
            "markers": "python_version >= '3.5'",
            "version": "==1.0.3"
        },
        "sphinxcontrib-serializinghtml": {
            "hashes": [
                "sha256:eaa0eccc86e982a9b939b2b82d12cc5d013385ba5eadcc7e4fed23f4405f77bc",
                "sha256:f242a81d423f59617a8e5cf16f5d4d74e28ee9a66f9e5b637a18082991db5a9a"
            ],
            "markers": "python_version >= '3.5'",
            "version": "==1.1.4"
=======
>>>>>>> 71e98421
        },
        "urllib3": {
            "hashes": [
                "sha256:2f4da4594db7e1e110a944bb1b551fdf4e6c136ad42e4234131391e21eb5b0df",
                "sha256:e7b021f7241115872f92f43c6508082facffbd1c048e3c6e2bb9c2a157e28937"
            ],
            "markers": "python_version >= '2.7' and python_version not in '3.0, 3.1, 3.2, 3.3, 3.4' and python_version < '4'",
            "version": "==1.26.4"
        },
        "websocket-client": {
            "hashes": [
                "sha256:44b5df8f08c74c3d82d28100fdc81f4536809ce98a17f0757557813275fbb663",
                "sha256:63509b41d158ae5b7f67eb4ad20fecbb4eee99434e73e140354dc3ff8e09716f"
            ],
            "markers": "python_version >= '2.6' and python_version not in '3.0, 3.1, 3.2, 3.3'",
            "version": "==0.58.0"
        }
    }
}<|MERGE_RESOLUTION|>--- conflicted
+++ resolved
@@ -1,11 +1,7 @@
 {
     "_meta": {
         "hash": {
-<<<<<<< HEAD
             "sha256": "963941d2ee7a18f104e59082230471a04763bbfd87b26e4392b94648a50bf105"
-=======
-            "sha256": "616ee0ca530d937dc24d4b89263c7eca649b0cf708d1eb4aeca2f25933f48bf9"
->>>>>>> 71e98421
         },
         "pipfile-spec": 6,
         "requires": {
@@ -21,7 +17,6 @@
     },
     "default": {},
     "develop": {
-<<<<<<< HEAD
         "alabaster": {
             "hashes": [
                 "sha256:446438bdcca0e05bd45ea2de1668c1d9b032e1a9154c2c259092d77031ddd359",
@@ -37,8 +32,6 @@
             "markers": "python_version >= '2.7' and python_version not in '3.0, 3.1, 3.2, 3.3'",
             "version": "==2.9.0"
         },
-=======
->>>>>>> 71e98421
         "bump2version": {
             "hashes": [
                 "sha256:37f927ea17cde7ae2d7baf832f8e80ce3777624554a653006c9144f8017fe410",
@@ -297,7 +290,6 @@
             ],
             "markers": "python_version >= '3.5'",
             "version": "==4.0.0"
-<<<<<<< HEAD
         },
         "snowballstemmer": {
             "hashes": [
@@ -361,8 +353,6 @@
             ],
             "markers": "python_version >= '3.5'",
             "version": "==1.1.4"
-=======
->>>>>>> 71e98421
         },
         "urllib3": {
             "hashes": [
