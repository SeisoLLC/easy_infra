--- conflicted
+++ resolved
@@ -41,7 +41,6 @@
   aws-cli:
     aliases:
     - aws
-<<<<<<< HEAD
     allow_filter:
     - match: deploy # TODO: Add feature for matching the start of subcommands.  Match on create- deploy and update-
       position: 1
@@ -55,10 +54,7 @@
       name: cloudformation
       environments:
         - none
-    version: 2.11.5
-=======
     version: 2.11.8
->>>>>>> d716ce1f
     version_argument: --version
   azure-cli:
     aliases:
@@ -89,13 +85,8 @@
   terraform:
     file_extensions: *id001
     security: *id002
-<<<<<<< HEAD
     validation: *id004
-    version: 1.4.2
-=======
-    validation: *id003
     version: 1.4.4
->>>>>>> d716ce1f
     version_argument: version
   terratag:
     helper:
