--- conflicted
+++ resolved
@@ -28,31 +28,11 @@
 CLIENT = docker.from_env()
 CONFIG = utils.parse_config(config_file=constants.CONFIG_FILE)
 
-<<<<<<< HEAD
 CONTEXT: dict[str, dict[str, Union[str, dict[str, str]]]] = {}
 
 for VARIANT in constants.VARIANTS:
     CONTEXT[VARIANT] = {}
     CONTEXT[VARIANT]["buildargs"] = {"COMMIT_HASH": COMMIT_HASH}
-=======
-TARGETS: dict[str, dict[str, list[str]]] = {}
-for target in constants.TARGETS:
-    TARGETS[target] = {}
-    if target == "final":
-        TARGETS[target]["tags"] = [
-            constants.IMAGE + ":" + __version__,
-            constants.IMAGE + ":latest",  # Latest tag must be last for sbom generation
-        ]
-    else:
-        TARGETS[target]["tags"] = [
-            constants.IMAGE + ":" + __version__ + "-" + target,
-            constants.IMAGE
-            + ":"
-            + "latest"
-            + "-"
-            + target,  # Latest tag must be last for sbom generation
-        ]
->>>>>>> fb280a57
 
     # Latest tag
     if VARIANT == "final":
@@ -334,23 +314,10 @@
     if debug:
         getLogger().setLevel("DEBUG")
 
-<<<<<<< HEAD
     for variant in constants.VARIANTS:
         versioned_tag = CONTEXT[variant]["buildargs"]["VERSION"]
         image = f"{constants.IMAGE}:{versioned_tag}"
         docker_image_file_name = f"{variant}.tar"
-=======
-    version_string = "v" + __version__
-    commit_hash = REPO.head.commit.hexsha
-    commit_hash_short = REPO.git.rev_parse(commit_hash, short=True)
-
-    # pylint: disable=redefined-outer-name
-    for target in constants.TARGETS:
-        image = TARGETS[target]["tags"][-1]
-        latest_tag = image.split(":")[-1]
-        docker_image_file_name = f"{latest_tag}.tar"
-        LOG.debug(f"Writing {docker_image_file_name} for future SBOM generation...")
->>>>>>> fb280a57
         docker_image_file_path = utils.write_docker_image(
             image=image, file_name=docker_image_file_name
         )
@@ -372,11 +339,7 @@
                     "-o",
                     "spdx-json",
                     "--file",
-<<<<<<< HEAD
                     f"sbom.{versioned_tag}.spdx.json",
-=======
-                    f"sbom.{name}.spdx.json",
->>>>>>> fb280a57
                 ],
                 capture_output=True,
                 check=True,
