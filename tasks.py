#!/usr/bin/env python3
"""
Task execution tool & library
"""

import os
import re
import shutil
import subprocess
import sys
from datetime import datetime
from logging import basicConfig, getLogger
from pathlib import Path

import docker
from bumpversion.cli import main as bumpversion
from easy_infra import __project_name__, __version__, constants, utils
from invoke import task
from tests import test as run_test

LOG = getLogger(__project_name__)
CLIENT = docker.from_env()

basicConfig(level=constants.LOG_DEFAULT, format=constants.LOG_FORMAT)


def process_container(*, container: docker.models.containers.Container) -> None:
    """Process a provided container"""
    response = container.wait(condition="not-running")
    decoded_response = container.logs().decode("utf-8")
    response["logs"] = decoded_response.strip().replace("\n", "  ")
    container.remove()
    if not response["StatusCode"] == 0:
        LOG.error(
            "Received a non-zero status code from docker (%s); additional details: %s",
            response["StatusCode"],
            response["logs"],
        )
        sys.exit(response["StatusCode"])
    else:
        LOG.info("%s", response["logs"])


def log_build_log(*, build_err: docker.errors.BuildError) -> None:
    """Log the docker build log"""
    iterator = iter(build_err.build_log)
    finished = False
    while not finished:
        try:
            item = next(iterator)
            if "stream" in item:
                if item["stream"] != "\n":
                    LOG.error("%s", item["stream"].strip())
            elif "errorDetail" in item:
                LOG.error("%s", item["errorDetail"])
            else:
                LOG.error("%s", item)
        except StopIteration:
            finished = True


def process_stages(*, stage: str) -> list[str]:
    """Process the provided stage"""
    if stage == "all":
        stages = constants.VARIANTS
    elif stage not in constants.VARIANTS:
        LOG.error(f"{stage} is not a known variant, exiting...")
        sys.exit(1)
    else:
        stages = [stage]

    return stages


# Tasks
@task
def update(_c, debug=False):
    """Update the core components of easy_infra"""
    if debug:
        getLogger().setLevel("DEBUG")

    for package in constants.APT_PACKAGES:
        version = utils.get_latest_release_from_apt(package=package)
        utils.update_config_file(thing=package, version=version)

    for repo in constants.GITHUB_REPOS_RELEASES:
        version = utils.get_latest_release_from_github(repo=repo)
        utils.update_config_file(thing=repo, version=version)

    for repo in constants.GITHUB_REPOS_TAGS:
        version = utils.get_latest_tag_from_github(repo=repo)
        utils.update_config_file(thing=repo, version=version)

    for project in constants.HASHICORP_PROJECTS:
        version = utils.get_latest_release_from_hashicorp(project=project)
        utils.update_config_file(thing=project, version=version)

    for package in constants.PYTHON_PACKAGES:
        version = utils.get_latest_release_from_pypi(package=package)
        utils.update_config_file(thing=package, version=version)

    # Update the CI dependencies
    image = "python:3.9"
    working_dir = "/usr/src/app/"
    volumes = {constants.CWD: {"bind": working_dir, "mode": "rw"}}
    CLIENT.images.pull(repository=image)
    command = '/bin/bash -c "python3 -m pip install --upgrade pipenv &>/dev/null && pipenv update"'
    utils.opinionated_docker_run(
        image=image,
        volumes=volumes,
        working_dir=working_dir,
        auto_remove=True,
        detach=False,
        command=command,
    )


@task
def reformat(_c, debug=False):
    """Reformat easy_infra"""
    if debug:
        getLogger().setLevel("DEBUG")

    entrypoint_and_command = [
        ("isort", ". --settings-file /action/lib/.automation/.isort.cfg"),
        ("black", "."),
    ]
    image = "seiso/goat:latest"
    working_dir = "/goat/"
    volumes = {constants.CWD: {"bind": working_dir, "mode": "rw"}}

    LOG.info(f"Pulling {image}...")
    CLIENT.images.pull(image)
    LOG.info("Reformatting the project...")
    for entrypoint, command in entrypoint_and_command:
        container = CLIENT.containers.run(
            auto_remove=False,
            command=command,
            detach=True,
            entrypoint=entrypoint,
            image=image,
            volumes=volumes,
            working_dir=working_dir,
        )
        process_container(container=container)


@task
def lint(_c, debug=False):
    """Lint easy_infra"""
    if debug:
        getLogger().setLevel("DEBUG")

    environment = {}
    # Default to disabling the goat built-in terrascan
    environment["INPUT_DISABLE_TERRASCAN"] = "true"
    environment["INPUT_DISABLE_MYPY"] = "true"

    if constants.REPO.is_dirty(untracked_files=True):
        LOG.error("Linting requires a clean git directory to function properly")
        sys.exit(1)

    # Pass in all of the host environment variables starting with INPUT_
    for element in dict(os.environ):
        if element.startswith("INPUT_"):
            environment[element] = os.environ.get(element)

    image = "seiso/goat:latest"
    environment["RUN_LOCAL"] = True
    working_dir = "/goat/"
    volumes = {constants.CWD: {"bind": working_dir, "mode": "rw"}}

    LOG.info(f"Pulling {image}...")
    CLIENT.images.pull(image)
    LOG.info(f"Running {image}...")
    container = CLIENT.containers.run(
        auto_remove=False,
        detach=True,
        environment=environment,
        image=image,
        volumes=volumes,
        working_dir=working_dir,
    )
    process_container(container=container)

    LOG.info("Linting completed successfully")


@task
def build(_c, stage="all", debug=False):
    """Build easy_infra"""
    if debug:
        getLogger().setLevel("DEBUG")

    utils.render_jinja2(
        template_file=constants.JINJA2_FILE,
        config=constants.CONFIG,
        output_file=constants.OUTPUT_FILE,
    )

    buildargs = {}

    for command in constants.CONFIG["commands"]:
        if "version" in constants.CONFIG["commands"][command]:
            # Normalize the build args
            arg = command.upper().replace("-", "_") + "_VERSION"
            buildargs[arg] = constants.CONFIG["commands"][command]["version"]

    variants = process_stages(stage=stage)

    for variant in variants:
        # This pulls the appropriate latest image from Docker Hub to be used as a cache when building
        latest_tag = constants.CONTEXT[variant]["latest_tag"]
        image_and_latest_tag = f"{constants.IMAGE}:{latest_tag}"
        LOG.info(f"Pulling {image_and_latest_tag}...")
        CLIENT.images.pull(image_and_latest_tag)

        buildargs.update(constants.CONTEXT[variant]["buildargs"])
        versioned_tag = constants.CONTEXT[variant]["buildargs"]["VERSION"]
        image_and_versioned_tag = f"{constants.IMAGE}:{versioned_tag}"

        LOG.info(f"Building {image_and_versioned_tag}...")
        try:
            image = CLIENT.images.build(
                path=str(constants.CWD),
                target=variant,
                rm=True,
                tag=image_and_versioned_tag,
                buildargs=buildargs,
                cache_from=[image_and_latest_tag],
            )[0]
        except docker.errors.BuildError as build_err:
            LOG.exception(
                f"Failed to build {image_and_versioned_tag}, retrieving and logging the more detailed build error...",
            )
            log_build_log(build_err=build_err)
            sys.exit(1)

        LOG.info(f"Tagging {constants.IMAGE}:{latest_tag}...")
        image.tag(constants.IMAGE, tag=latest_tag)


@task
def sbom(_c, stage="all", debug=False):
    """Generate an SBOM"""
    if debug:
        getLogger().setLevel("DEBUG")

    variants = process_stages(stage=stage)

    for variant in variants:
        latest_tag = constants.CONTEXT[variant]["buildargs"]["VERSION"]
        image_and_tag = f"{constants.IMAGE}:{latest_tag}"

        try:
            artifact_labels = utils.get_artifact_labels(variant=variant)

            for iteration, label in enumerate(artifact_labels):
                if iteration > 0:
                    prior_label = artifact_labels[iteration - 1]
                    prior_file_name = f"sbom.{prior_label}.json"
                file_name = f"sbom.{label}.json"

                if Path(file_name).is_file() and Path(file_name).stat().st_size > 0:
                    LOG.info(f"Skipping {file_name} because it already exists...")
                    continue

                if iteration > 0:
                    LOG.info(
                        f"Copying {prior_file_name} into {file_name} since they are the same..."
                    )
                    shutil.copy(prior_file_name, file_name)
                    continue

                LOG.info(f"Generating {file_name} from {image_and_tag}...")
                subprocess.run(
                    [
                        "syft",
                        f"docker:{image_and_tag}",
                        "-o",
                        "json",
                        "--file",
                        file_name,
                    ],
                    capture_output=True,
                    check=True,
                )
        except subprocess.CalledProcessError as error:
            LOG.error(
                f"stdout: {error.stdout.decode('utf-8')}, stderr: {error.stderr.decode('utf-8')}"
            )
            sys.exit(1)


@task
def test(_c, stage="all", debug=False):
    """Test easy_infra"""
    if debug:
        getLogger().setLevel("DEBUG")

    default_working_dir = "/iac/"
    tests_path = constants.CWD.joinpath("tests")
    default_volumes = {tests_path: {"bind": default_working_dir, "mode": "ro"}}

    variants = process_stages(stage=stage)

    for variant in variants:
        # Only test using the current, versioned tag of each variant
        versioned_tag = constants.CONTEXT[variant]["buildargs"]["VERSION"]
        image_and_tag = f"{constants.IMAGE}:{versioned_tag}"

        LOG.info(f"Testing {image_and_tag}...")
        if variant == "minimal":
            run_test.run_terraform(image=image_and_tag)
            run_test.run_ansible(image=image_and_tag)
            run_test.run_security(image=image_and_tag, variant=variant)
        elif variant == "az":
            run_test.run_az_stage(image=image_and_tag)
            run_test.run_terraform(image=image_and_tag)
            run_test.run_ansible(image=image_and_tag)
            run_test.run_security(image=image_and_tag, variant=variant)
        elif variant == "aws":
            run_test.run_aws_stage(image=image_and_tag)
            run_test.run_terraform(image=image_and_tag)
            run_test.run_ansible(image=image_and_tag)
            run_test.run_security(image=image_and_tag, variant=variant)
        elif variant == "final":
            run_test.run_path_check(image=image_and_tag)
            run_test.version_arguments(
                image=image_and_tag,
                volumes=default_volumes,
                working_dir=default_working_dir,
            )
            run_test.run_terraform(image=image_and_tag, final=True)
            run_test.run_ansible(image=image_and_tag)
            run_test.run_cli(image=image_and_tag)
            run_test.run_security(image=image_and_tag, variant=variant)
        else:
            LOG.error(f"Untested stage of {variant}")


@task
def vulnscan(_c, stage="all", debug=False):
    """Scan easy_infra for vulns"""
    if debug:
        getLogger().setLevel("DEBUG")

    variants = process_stages(stage=stage)

    for variant in variants:
        latest_tag = constants.CONTEXT[variant]["latest_tag"]
        image_and_tag = f"{constants.IMAGE}:{latest_tag}"

        LOG.debug(f"Running run_test.run_security(image={image_and_tag})...")
        run_test.run_security(image=image_and_tag, variant=variant)


@task
def release(_c, debug=False):
    """Make a new release of easy_infra"""
    if debug:
        getLogger().setLevel("DEBUG")

    if constants.REPO.head.is_detached:
        LOG.error("In detached HEAD state, refusing to release")
        sys.exit(1)

    # Get the current date info
    date_info = datetime.now().strftime("%Y.%m")

    pattern = re.compile(r"v2[0-1][0-9]{2}.(0[0-9]|1[0-2]).[0-9]{2}")

    # Identify and set the increment
    for tag in reversed(constants.REPO.tags):
        if pattern.fullmatch(tag.name):
            latest_release = tag.name
            break
    else:
        latest_release = None

    if latest_release and date_info == latest_release[1:8]:
        increment = str(int(latest_release[9:]) + 1).zfill(2)
    else:
        increment = "01"

    new_version = f"{date_info}.{increment}"

    bumpversion(["--new-version", new_version, "unusedpart"])


@task
def publish(_c, tag, stage="all", debug=False):
    """Publish easy_infra"""
    if debug:
        getLogger().setLevel("DEBUG")

    if tag not in ["main", "release"]:
        LOG.error("Please provide a tag of either main or release")
        sys.exit(1)
    elif tag == "release":
        tag = __version__

    variants = process_stages(stage=stage)

    for variant in variants:
        # Always push the versioned tag (should already have a unique ID when appropriate)
        versioned_tag = constants.CONTEXT[variant]["buildargs"]["VERSION"]
        image_and_tags = [f"{constants.IMAGE}:{versioned_tag}"]

        # Add the latest tag for merges into main
        if tag == "main":
            latest_tag = constants.CONTEXT[variant]["latest_tag"]
            image_and_tags.append(f"{constants.IMAGE}:{latest_tag}")

        for image_and_tag in image_and_tags:
            LOG.info(f"Pushing {image_and_tag} to docker hub...")
            CLIENT.images.push(repository=image_and_tag)

    LOG.info(f"Done publishing all of the {tag} easy_infra Docker images")


@task
def clean(_c, debug=False):
    """Clean up local easy_infra artifacts"""
    if debug:
        getLogger().setLevel("DEBUG")

    for sbom_files in constants.CWD.glob("sbom.*.json"):
        sbom_files.unlink()

<<<<<<< HEAD
    for vuln_scan_files in constants.CWD.glob("vulns.*.json"):
        vuln_scan_files.unlink()
=======
    for vuln_scan_files in CWD.glob("vulns.*.json"):
        vuln_scan_files.unlink()


@task
def tag(_c, push=False, debug=False):
    """Tag a release commit"""
    if debug:
        getLogger().setLevel("DEBUG")

    if REPO.is_dirty(untracked_files=True):
        LOG.error("Tagging a release requires a clean git directory to avoid confusion")
        sys.exit(1)

    version_tag = f"v{__version__}"
    head_commit_message = REPO.head.commit.message
    remote = REPO.remote()

    if not head_commit_message.startswith("Bump version: "):
        LOG.warning(
            "HEAD does not appear to be a release; pulling the remote main branch..."
        )
        remote.pull("main")
        LOG.debug("Completed a git pull")
        head_commit_message = REPO.head.commit.message

        if not head_commit_message.startswith("Bump version: "):
            LOG.error("HEAD still does not appear to be a release")
            sys.exit(1)

    LOG.info(f"Tagging the local repo with {version_tag}...")
    REPO.create_tag(version_tag, message=head_commit_message)

    if push:
        LOG.info(f"Pushing the {version_tag} tag to GitHub...")
        remote.push(version_tag)
>>>>>>> c7e166b9
<|MERGE_RESOLUTION|>--- conflicted
+++ resolved
@@ -428,11 +428,7 @@
     for sbom_files in constants.CWD.glob("sbom.*.json"):
         sbom_files.unlink()
 
-<<<<<<< HEAD
     for vuln_scan_files in constants.CWD.glob("vulns.*.json"):
-        vuln_scan_files.unlink()
-=======
-    for vuln_scan_files in CWD.glob("vulns.*.json"):
         vuln_scan_files.unlink()
 
 
@@ -467,5 +463,4 @@
 
     if push:
         LOG.info(f"Pushing the {version_tag} tag to GitHub...")
-        remote.push(version_tag)
->>>>>>> c7e166b9
+        remote.push(version_tag)