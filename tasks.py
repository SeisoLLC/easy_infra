--- conflicted
+++ resolved
@@ -82,11 +82,7 @@
 def lint(c):  # pylint: disable=unused-argument
     """Lint easy_infra"""
     environment = {}
-<<<<<<< HEAD
-    # Default to disabling terrascan
-=======
-    # Set the default aligned with CI
->>>>>>> f0df63ef
+    # Default to disabling the goat built-in terrascan
     environment["INPUT_DISABLE_TERRASCAN"] = "true"
 
     if REPO.is_dirty(untracked_files=True):
