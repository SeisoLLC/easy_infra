ARG FROM_IMAGE=ubuntu
ARG FROM_IMAGE_TAG=20.04

FROM "${FROM_IMAGE}":"${FROM_IMAGE_TAG}"

ARG VERSION

LABEL MAINTAINER="Seiso"
LABEL AUTHOR="Jon Zeolla"
LABEL COPYRIGHT="(c) 2020 Seiso, LLC"
LABEL LICENSE="BSD-3-Clause"
LABEL VERSION="${VERSION}"

# apt-get installs
ARG ANSIBLE_VERSION="2.9.6+dfsg-1"
ARG AZURE_CLI_VERSION="2.12.1-1~focal"
ENV DEBIAN_FRONTEND=noninteractive
SHELL ["/bin/bash", "-o", "pipefail", "-c"]
RUN apt-get update \
 && apt-get -y install --no-install-recommends ca-certificates \
                                               curl \
                                               apt-transport-https \
                                               lsb-release \
                                               sudo \
                                               gnupg \
 && curl -sL https://packages.microsoft.com/keys/microsoft.asc | gpg --dearmor | sudo tee /etc/apt/trusted.gpg.d/microsoft.gpg > /dev/null \
 && AZ_REPO=$(lsb_release -cs) \
 && echo "deb [arch=amd64] https://packages.microsoft.com/repos/azure-cli/ $AZ_REPO main" | sudo tee /etc/apt/sources.list.d/azure-cli.list \
 && apt-get update \
 && apt-get -y install --no-install-recommends ansible=${ANSIBLE_VERSION} \
                                               azure-cli=${AZURE_CLI_VERSION} \
                                               bsdmainutils \
                                               git \
                                               groff \
                                               jq \
                                               less \
                                               nodejs \
                                               python3 \
                                               python3-pip \
                                               unzip \
<<<<<<< HEAD
=======
                                               yarn \
                                               time \
>>>>>>> c0492647
 && apt-get clean autoclean \
 && apt-get -y autoremove \
 && rm -rf /var/cache/apt/archives/* /var/lib/apt/lists/*

# binary downloads
ARG TFSEC_VERSION="v0.30.1"
ARG PACKER_VERSION="v1.6.4"
RUN curl -L https://github.com/liamg/tfsec/releases/download/${TFSEC_VERSION}/tfsec-linux-amd64 -o /usr/local/bin/tfsec \
 && chmod 0755 /usr/local/bin/tfsec \
 && curl -L https://releases.hashicorp.com/packer/${PACKER_VERSION#v}/packer_${PACKER_VERSION#v}_linux_amd64.zip -o /usr/local/bin/packer.zip \
 && unzip /usr/local/bin/packer.zip -d /usr/local/bin/ \
 && rm -f /usr/local/bin/packer.zip \
 && chmod 0755 /usr/local/bin/packer

# git installs
ARG TERRAFORM_VERSION="0.13.4"
ARG TFENV_VERSION="v2.0.0"
COPY .terraformrc /root/
ENV PATH="/root/.tfenv/bin:${PATH}"
RUN git clone https://github.com/tfutils/tfenv.git ~/.tfenv \
 && echo 'PATH=/root/.tfenv/bin:${PATH}' >> ~/.bashrc \
 && . ~/.bashrc \
 && cd ~/.tfenv \
 && git checkout ${TFENV_VERSION} \
 && tfenv install ${TERRAFORM_VERSION} \
 && tfenv use ${TERRAFORM_VERSION} \
 && rm -rf ~/.tfenv/.git \
 && mkdir -p ~/.terraform.d/plugin-cache \
 && command terraform -install-autocomplete

# pip installs
COPY awscli.txt checkov.txt .
ENV PATH="/root/.local/bin:${PATH}"
RUN python3 -m pip install --upgrade --no-cache-dir pip \
 && pip install --user --no-cache-dir -r awscli.txt \
 && pip install --user --no-cache-dir -r checkov.txt

# setup functions
COPY functions /functions
ENV BASH_ENV=/functions
RUN echo 'source ${BASH_ENV}' >> ~/.bashrc

# Add aws autocomplete
RUN echo 'complete -C /root/.local/bin/aws_completer aws' >> ~/.bashrc

WORKDIR /iac
COPY docker-entrypoint.sh /usr/local/bin/
ENTRYPOINT ["/usr/local/bin/docker-entrypoint.sh"]
<|MERGE_RESOLUTION|>--- conflicted
+++ resolved
@@ -37,12 +37,8 @@
                                                nodejs \
                                                python3 \
                                                python3-pip \
+                                               time \
                                                unzip \
-<<<<<<< HEAD
-=======
-                                               yarn \
-                                               time \
->>>>>>> c0492647
  && apt-get clean autoclean \
  && apt-get -y autoremove \
  && rm -rf /var/cache/apt/archives/* /var/lib/apt/lists/*
