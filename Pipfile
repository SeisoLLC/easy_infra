--- conflicted
+++ resolved
@@ -12,11 +12,8 @@
 PyYAML = "*"
 Jinja2 = "*"
 GitPython = "*"
-<<<<<<< HEAD
 sphinx = "*"
 m2r2 = "*"
-=======
 
 [requires]
-python_version = "3.9"
->>>>>>> 093090cb
+python_version = "3.9"